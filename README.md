--- conflicted
+++ resolved
@@ -1,5 +1,4 @@
-<<<<<<< HEAD
-# fisus
+# pytrust
 New Python side-project that allows for codesigning in python. It will provide both utils to sign code, as well as to verify it and to restrict imports to signed modules.
 
 
@@ -26,8 +25,4 @@
 ```bash
 python3 -m venv --system-site-packages
 ```
-to include the python bindings for GPG in the venv.
-=======
-# pytrust
-New Python side-project that allows for codesigning in python. It will provide both utils to sign code, as well as to verify it and to restrict imports to signed modules.
->>>>>>> 583c24c7
+to include the python bindings for GPG in the venv.